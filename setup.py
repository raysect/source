--- conflicted
+++ resolved
@@ -113,11 +113,7 @@
         "Topic :: Multimedia :: Graphics :: 3D Rendering",
         "Topic :: Scientific/Engineering :: Physics"
     ],
-<<<<<<< HEAD
-    install_requires=['numpy>=0.14', 'scipy', 'matplotlib'],
-=======
     install_requires=['numpy', 'matplotlib'],
->>>>>>> 20f57259
     packages=find_packages(),
     include_package_data=True,
     zip_safe= False,
