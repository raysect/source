# Copyright (c) 2014-2017, Dr Alex Meakins, Raysect Project
# All rights reserved.
#
# Redistribution and use in source and binary forms, with or without
# modification, are permitted provided that the following conditions are met:
#
#     1. Redistributions of source code must retain the above copyright notice,
#        this list of conditions and the following disclaimer.
#
#     2. Redistributions in binary form must reproduce the above copyright
#        notice, this list of conditions and the following disclaimer in the
#        documentation and/or other materials provided with the distribution.
#
#     3. Neither the name of the Raysect Project nor the names of its
#        contributors may be used to endorse or promote products derived from
#        this software without specific prior written permission.
#
# THIS SOFTWARE IS PROVIDED BY THE COPYRIGHT HOLDERS AND CONTRIBUTORS "AS IS"
# AND ANY EXPRESS OR IMPLIED WARRANTIES, INCLUDING, BUT NOT LIMITED TO, THE
# IMPLIED WARRANTIES OF MERCHANTABILITY AND FITNESS FOR A PARTICULAR PURPOSE
# ARE DISCLAIMED. IN NO EVENT SHALL THE COPYRIGHT HOLDER OR CONTRIBUTORS BE
# LIABLE FOR ANY DIRECT, INDIRECT, INCIDENTAL, SPECIAL, EXEMPLARY, OR
# CONSEQUENTIAL DAMAGES (INCLUDING, BUT NOT LIMITED TO, PROCUREMENT OF
# SUBSTITUTE GOODS OR SERVICES; LOSS OF USE, DATA, OR PROFITS; OR BUSINESS
# INTERRUPTION) HOWEVER CAUSED AND ON ANY THEORY OF LIABILITY, WHETHER IN
# CONTRACT, STRICT LIABILITY, OR TORT (INCLUDING NEGLIGENCE OR OTHERWISE)
# ARISING IN ANY WAY OUT OF THE USE OF THIS SOFTWARE, EVEN IF ADVISED OF THE
# POSSIBILITY OF SUCH DAMAGE.

<<<<<<< HEAD
__version__ = '0.4.0'
=======
__version__ = '0.5.0'
>>>>>>> eed13b2c
<|MERGE_RESOLUTION|>--- conflicted
+++ resolved
@@ -27,8 +27,4 @@
 # ARISING IN ANY WAY OUT OF THE USE OF THIS SOFTWARE, EVEN IF ADVISED OF THE
 # POSSIBILITY OF SUCH DAMAGE.
 
-<<<<<<< HEAD
-__version__ = '0.4.0'
-=======
-__version__ = '0.5.0'
->>>>>>> eed13b2c
+__version__ = '0.5.0'