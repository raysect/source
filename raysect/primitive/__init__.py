--- conflicted
+++ resolved
@@ -2,8 +2,4 @@
 from .sphere import Sphere
 from .cylinder import Cylinder
 from .csg import Union, Intersect, Subtract
-<<<<<<< HEAD
-from .cone import Cone
-=======
-from .mesh import Mesh, Triangle
->>>>>>> aac59834
+from .mesh import Mesh, Triangle