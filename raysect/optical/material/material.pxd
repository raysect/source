--- conflicted
+++ resolved
@@ -37,22 +37,16 @@
 
     cdef double _importance
 
-<<<<<<< HEAD
-    cpdef Spectrum evaluate_surface(self, World world, Ray ray, Primitive primitive, Point3D hit_point,
-                                    bint exiting, Point3D inside_point, Point3D outside_point,
-                                    Normal3D normal, AffineMatrix3D world_to_primitive, AffineMatrix3D primitive_to_world,
-                                    Intersection intersection)
-=======
     cpdef Spectrum evaluate_surface(
-            self, World world, Ray ray, Primitive primitive, Point3D hit_point,
-            bint exiting, Point3D inside_point, Point3D outside_point, Normal3D normal,
-            AffineMatrix3D world_to_primitive, AffineMatrix3D primitive_to_world)
->>>>>>> 63f4f3a3
+        self, World world, Ray ray, Primitive primitive, Point3D hit_point,
+        bint exiting, Point3D inside_point, Point3D outside_point, Normal3D normal,
+        AffineMatrix3D world_to_primitive, AffineMatrix3D primitive_to_world
+        Intersection intersection)
 
     cpdef Spectrum evaluate_volume(
-            self, Spectrum spectrum, World world, Ray ray, Primitive primitive,
-            Point3D start_point, Point3D end_point,
-            AffineMatrix3D world_to_primitive, AffineMatrix3D primitive_to_world)
+        self, Spectrum spectrum, World world, Ray ray, Primitive primitive,
+        Point3D start_point, Point3D end_point,
+        AffineMatrix3D world_to_primitive, AffineMatrix3D primitive_to_world)
 
 
 cdef class NullSurface(Material):
@@ -65,17 +59,11 @@
 
 cdef class DiscreteBSDF(Material):
 
-<<<<<<< HEAD
-    cpdef Spectrum evaluate_shading(self, World world, Ray ray, Vector3D s_incoming,
-                                    Point3D w_reflection_origin, Point3D w_transmission_origin, bint back_face,
-                                    AffineMatrix3D world_to_surface, AffineMatrix3D surface_to_world,
-                                    Intersection intersection)
-=======
     cpdef Spectrum evaluate_shading(
         self, World world, Ray ray, Vector3D s_incoming,
         Point3D w_reflection_origin, Point3D w_transmission_origin, bint back_face,
-        AffineMatrix3D world_to_surface, AffineMatrix3D surface_to_world)
->>>>>>> 63f4f3a3
+        AffineMatrix3D world_to_surface, AffineMatrix3D surface_to_world,
+        Intersection intersection)
 
 
 cdef class ContinuousBSDF(Material):
@@ -83,16 +71,9 @@
     cpdef Spectrum evaluate_shading(
         self, World world, Ray ray, Vector3D s_incoming, Vector3D s_outgoing,
         Point3D w_reflection_origin, Point3D w_transmission_origin, bint back_face,
-        AffineMatrix3D world_to_surface, AffineMatrix3D surface_to_world
-    )
+        AffineMatrix3D world_to_surface, AffineMatrix3D surface_to_world,
+        Intersection intersection)
 
-<<<<<<< HEAD
-    cpdef Spectrum evaluate_shading(self, World world, Ray ray, Vector3D s_incoming, Vector3D s_outgoing,
-                                    Point3D w_reflection_origin, Point3D w_transmission_origin, bint back_face,
-                                    AffineMatrix3D world_to_surface, AffineMatrix3D surface_to_world,
-                                    Intersection intersection)
-=======
     cpdef double pdf(self, Vector3D s_incoming, Vector3D s_outgoing, bint back_face)
->>>>>>> 63f4f3a3
 
     cpdef Vector3D sample(self, Vector3D s_incoming, bint back_face)