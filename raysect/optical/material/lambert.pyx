--- conflicted
+++ resolved
@@ -30,11 +30,7 @@
 # POSSIBILITY OF SUCH DAMAGE.
 
 from raysect.core.math.sampler cimport HemisphereCosineSampler
-<<<<<<< HEAD
-from raysect.optical cimport Point3D, Vector3D, AffineMatrix3D, Primitive, World, Ray, Spectrum, SpectralFunction, ConstantSF, Intersection
-=======
-from raysect.optical cimport Point3D, Vector3D, AffineMatrix3D, Primitive, World, SpectralFunction, ConstantSF, Ray, Spectrum
->>>>>>> 63f4f3a3
+from raysect.optical cimport Point3D, Vector3D, AffineMatrix3D, Primitive, World, SpectralFunction, ConstantSF, Ray, Spectrum, Intersection
 from raysect.optical.material cimport ContinuousBSDF
 cimport cython
 
@@ -81,20 +77,14 @@
     cpdef Vector3D sample(self, Vector3D s_incoming, bint back_face):
         return hemisphere_sampler.sample()
 
-<<<<<<< HEAD
-    cpdef Spectrum evaluate_shading(self, World world, Ray ray, Vector3D s_incoming, Vector3D s_outgoing,
-                                    Point3D w_reflection_origin, Point3D w_transmission_origin, bint back_face,
-                                    AffineMatrix3D world_to_surface, AffineMatrix3D surface_to_world,
-                                    Intersection intersection):
-=======
     @cython.boundscheck(False)
     @cython.wraparound(False)
     @cython.initializedcheck(False)
     cpdef Spectrum evaluate_shading(
             self, World world, Ray ray, Vector3D s_incoming, Vector3D s_outgoing,
             Point3D w_reflection_origin, Point3D w_transmission_origin, bint back_face,
-            AffineMatrix3D world_to_surface, AffineMatrix3D surface_to_world):
->>>>>>> 63f4f3a3
+            AffineMatrix3D world_to_surface, AffineMatrix3D surface_to_world,
+            Intersection intersection):
 
         cdef:
             Spectrum spectrum
@@ -122,16 +112,6 @@
         # obtain samples of reflectivity
         reflectivity = self.reflectivity.sample_mv(spectrum.min_wavelength, spectrum.max_wavelength, spectrum.bins)
 
-<<<<<<< HEAD
-        # combine and normalise
-        spectrum.mul_array(reflectivity)
-        spectrum.mul_scalar(pdf)
-        return spectrum
-
-    cpdef Spectrum evaluate_volume(self, Spectrum spectrum, World world, Ray ray, Primitive primitive,
-                                   Point3D start_point, Point3D end_point,
-                                   AffineMatrix3D world_to_primitive, AffineMatrix3D primitive_to_world):
-=======
         # combine and normalise, and de-polarise
         with nogil:
             for bin in range(spectrum.bins):
@@ -146,7 +126,6 @@
         self, Spectrum spectrum, World world, Ray ray, Primitive primitive,
         Point3D start_point, Point3D end_point,
         AffineMatrix3D world_to_primitive, AffineMatrix3D primitive_to_world):
->>>>>>> 63f4f3a3
 
         # no volume contribution
         return spectrum
