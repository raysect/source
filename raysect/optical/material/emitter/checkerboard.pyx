--- conflicted
+++ resolved
@@ -31,11 +31,7 @@
 
 from raysect.optical.colour import d65_white
 
-<<<<<<< HEAD
-from raysect.optical cimport World, Primitive, Ray, Spectrum, Point3D, AffineMatrix3D, Normal3D, Intersection
-=======
 from raysect.optical cimport World, Primitive, Point3D, AffineMatrix3D, Normal3D, Ray, Spectrum
->>>>>>> 63f4f3a3
 from libc.math cimport round, fabs
 cimport cython
 
@@ -97,17 +93,10 @@
     @cython.boundscheck(False)
     @cython.wraparound(False)
     @cython.initializedcheck(False)
-<<<<<<< HEAD
     cpdef Spectrum evaluate_surface(self, World world, Ray ray, Primitive primitive, Point3D hit_point,
                                     bint exiting, Point3D inside_point, Point3D outside_point,
                                     Normal3D normal, AffineMatrix3D world_to_primitive, AffineMatrix3D primitive_to_world,
                                     Intersection intersection):
-=======
-    cpdef Spectrum evaluate_surface(
-        self, World world, Ray ray, Primitive primitive, Point3D hit_point,
-        bint exiting, Point3D inside_point, Point3D outside_point,
-        Normal3D normal, AffineMatrix3D world_to_primitive, AffineMatrix3D primitive_to_world):
->>>>>>> 63f4f3a3
 
         cdef:
             Spectrum spectrum
