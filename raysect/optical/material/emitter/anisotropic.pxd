--- conflicted
+++ resolved
@@ -1,11 +1,7 @@
-<<<<<<< HEAD
 # cython: language_level=3
 
 # Copyright (c) 2014-2023, Dr Alex Meakins, Raysect Project
 # All rights reserved.
-=======
-# # cython: language_level=3
->>>>>>> 63f4f3a3
 #
 # # Copyright (c) 2014-2020, Dr Alex Meakins, Raysect Project
 # # All rights reserved.
