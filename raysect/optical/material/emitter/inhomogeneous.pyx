<<<<<<< HEAD
# cython: language_level=3

# Copyright (c) 2014-2023, Dr Alex Meakins, Raysect Project
# All rights reserved.
#
# Redistribution and use in source and binary forms, with or without
# modification, are permitted provided that the following conditions are met:
#
#     1. Redistributions of source code must retain the above copyright notice,
#        this list of conditions and the following disclaimer.
#
#     2. Redistributions in binary form must reproduce the above copyright
#        notice, this list of conditions and the following disclaimer in the
#        documentation and/or other materials provided with the distribution.
#
#     3. Neither the name of the Raysect Project nor the names of its
#        contributors may be used to endorse or promote products derived from
#        this software without specific prior written permission.
#
# THIS SOFTWARE IS PROVIDED BY THE COPYRIGHT HOLDERS AND CONTRIBUTORS "AS IS"
# AND ANY EXPRESS OR IMPLIED WARRANTIES, INCLUDING, BUT NOT LIMITED TO, THE
# IMPLIED WARRANTIES OF MERCHANTABILITY AND FITNESS FOR A PARTICULAR PURPOSE
# ARE DISCLAIMED. IN NO EVENT SHALL THE COPYRIGHT HOLDER OR CONTRIBUTORS BE
# LIABLE FOR ANY DIRECT, INDIRECT, INCIDENTAL, SPECIAL, EXEMPLARY, OR
# CONSEQUENTIAL DAMAGES (INCLUDING, BUT NOT LIMITED TO, PROCUREMENT OF
# SUBSTITUTE GOODS OR SERVICES; LOSS OF USE, DATA, OR PROFITS; OR BUSINESS
# INTERRUPTION) HOWEVER CAUSED AND ON ANY THEORY OF LIABILITY, WHETHER IN
# CONTRACT, STRICT LIABILITY, OR TORT (INCLUDING NEGLIGENCE OR OTHERWISE)
# ARISING IN ANY WAY OUT OF THE USE OF THIS SOFTWARE, EVEN IF ADVISED OF THE
# POSSIBILITY OF SUCH DAMAGE.

from raysect.optical cimport new_point3d
from libc.math cimport floor
cimport cython


cdef class VolumeIntegrator:
    """
    Base class for integrators in InhomogeneousVolumeEmitter materials.

    The deriving class must implement the integrate() method.
    """

    cpdef Spectrum integrate(self, Spectrum spectrum, World world, Ray ray, Primitive primitive,
                             InhomogeneousVolumeEmitter material, Point3D start_point, Point3D end_point,
                             AffineMatrix3D world_to_primitive, AffineMatrix3D primitive_to_world):
        """
        Performs a customised integration of the emission through a volume emitter.

        This is a virtual method and must be implemented in a sub class.

        :param Spectrum spectrum: Spectrum measured so far along ray path. Add your emission
          to this spectrum, don't override it.
        :param World world: The world scene-graph.
        :param Ray ray: The ray being traced.
        :param Primitive primitive: The geometric primitive to which this material belongs
          (i.e. a cylinder or a mesh).
        :param InhomogeneousVolumeEmitter material: The material whose emission needs to be
          integrated.
        :param Point3D start_point: The start point for integration in world space.
        :param Point3D end_point: The end point for integration in world space.
        :param AffineMatrix3D world_to_primitive: Affine matrix defining the coordinate
          transform from world space to the primitive's local space.
        :param AffineMatrix3D primitive_to_world: Affine matrix defining the coordinate
          transform from the primitive's local space to world space.
        """

        raise NotImplementedError("Virtual method integrate() has not been implemented.")


cdef class NumericalIntegrator(VolumeIntegrator):
    """
    A basic implementation of the trapezium integration scheme for volume emitters.

    :param float step: The step size for numerical integration in metres.
    :param int min_samples: The minimum number of samples to use over integration
      range (default=5).
    """

    def __init__(self, float step, int min_samples=5):
        self._step = step
        self._min_samples = min_samples

    @property
    def step(self):
        return self._step

    @step.setter
    def step(self, double value):
        if value <= 0:
            raise ValueError("Numerical integration step size can not be less than or equal to zero")
        self._step = value

    @property
    def min_samples(self):
        return self._min_samples

    @min_samples.setter
    def min_samples(self, int value):
        if value < 2:
            raise ValueError("At least two samples are required to perform the numerical integration.")
        self._min_samples = value

    @cython.boundscheck(False)
    @cython.wraparound(False)
    @cython.cdivision(True)
    @cython.initializedcheck(False)
    cpdef Spectrum integrate(self, Spectrum spectrum, World world, Ray ray, Primitive primitive,
                             InhomogeneousVolumeEmitter material, Point3D start_point, Point3D end_point,
                             AffineMatrix3D world_to_primitive, AffineMatrix3D primitive_to_world):

        cdef:
            Point3D start, end
            Vector3D integration_direction, ray_direction
            double length, step, t, c
            Spectrum emission, emission_previous, temp
            int intervals, interval, index

        # convert start and end points to local space
        start = start_point.transform(world_to_primitive)
        end = end_point.transform(world_to_primitive)

        # obtain local space ray direction and integration length
        integration_direction = start.vector_to(end)
        length = integration_direction.get_length()

        # nothing to contribute?
        if length == 0.0:
            return spectrum

        integration_direction = integration_direction.normalise()
        ray_direction = integration_direction.neg()

        # calculate number of complete intervals (samples - 1)
        intervals = max(self._min_samples - 1, <int> floor(length / self._step))

        # adjust (increase) step size to absorb any remainder and maintain equal interval spacing
        step = length / intervals

        # create working buffers
        emission = ray.new_spectrum()
        emission_previous = ray.new_spectrum()

        # sample point and sanity check as bounds checking is disabled
        emission_previous = material.emission_function(start, ray_direction, emission_previous, world, ray, primitive, world_to_primitive, primitive_to_world)
        self._check_dimensions(emission_previous, spectrum.bins)

        # numerical integration
        c = 0.5 * step
        for interval in range(0, intervals):

            # calculate location of sample point at the top of the interval
            t = (interval + 1) * step
            sample_point = new_point3d(
                start.x + t * integration_direction.x,
                start.y + t * integration_direction.y,
                start.z + t * integration_direction.z
            )

            # sample point and sanity check as bounds checking is disabled
            emission = material.emission_function(sample_point, ray_direction, emission, world, ray, primitive, world_to_primitive, primitive_to_world)
            self._check_dimensions(emission, spectrum.bins)

            # trapezium rule integration
            for index in range(spectrum.bins):
                spectrum.samples_mv[index] += c * (emission.samples_mv[index] + emission_previous.samples_mv[index])

            # swap buffers and clear the active buffer
            temp = emission_previous
            emission_previous = emission
            emission = temp
            emission.clear()

        return spectrum

    cdef int _check_dimensions(self, Spectrum spectrum, int bins) except -1:
        if spectrum.samples.ndim != 1 or spectrum.samples.shape[0] != bins:
            raise ValueError("Spectrum returned by emission function has the wrong number of samples.")


cdef class InhomogeneousVolumeEmitter(NullSurface):
    """
    Base class for inhomogeneous volume emitters.

    The integration technique can be changed by the user, but defaults to
    a basic numerical integration scheme.

    The deriving class must implement the emission_function() method.

    :param VolumeIntegrator integrator: Integration object, defaults to
      NumericalIntegrator(step=0.01, min_samples=5).
    """

    def __init__(self, VolumeIntegrator integrator=None):
        super().__init__()
        self.integrator = integrator or NumericalIntegrator(step=0.01, min_samples=5)
        self.importance = 1.0

    cpdef Spectrum evaluate_volume(self, Spectrum spectrum, World world,
                                   Ray ray, Primitive primitive,
                                   Point3D start_point, Point3D end_point,
                                   AffineMatrix3D world_to_primitive, AffineMatrix3D primitive_to_world):

        # pass to volume integrator class
        return self.integrator.integrate(spectrum, world, ray, primitive, self, start_point, end_point,
                                         world_to_primitive, primitive_to_world)

    cpdef Spectrum emission_function(self, Point3D point, Vector3D direction, Spectrum spectrum,
                                     World world, Ray ray, Primitive primitive,
                                     AffineMatrix3D world_to_primitive, AffineMatrix3D primitive_to_world):
        """
        The emission function for the material at a given sample point.

        This is a virtual method and must be implemented in a sub class.

        :param Point3D point: Requested sample point in local coordinates.
        :param Vector3D direction: The emission direction in local coordinates.
        :param Spectrum spectrum: Spectrum measured so far along ray path. Add your emission
          to this spectrum, don't override it.
        :param World world: The world scene-graph.
        :param Ray ray: The ray being traced.
        :param Primitive primitive: The geometric primitive to which this material belongs
          (i.e. a cylinder or a mesh).
        :param AffineMatrix3D world_to_primitive: Affine matrix defining the coordinate
          transform from world space to the primitive's local space.
        :param AffineMatrix3D primitive_to_world: Affine matrix defining the coordinate
          transform from the primitive's local space to world space.
        """

        raise NotImplementedError("Virtual method emission_function() has not been implemented.")
=======
# # cython: language_level=3
#
# # Copyright (c) 2014-2020, Dr Alex Meakins, Raysect Project
# # All rights reserved.
# #
# # Redistribution and use in source and binary forms, with or without
# # modification, are permitted provided that the following conditions are met:
# #
# #     1. Redistributions of source code must retain the above copyright notice,
# #        this list of conditions and the following disclaimer.
# #
# #     2. Redistributions in binary form must reproduce the above copyright
# #        notice, this list of conditions and the following disclaimer in the
# #        documentation and/or other materials provided with the distribution.
# #
# #     3. Neither the name of the Raysect Project nor the names of its
# #        contributors may be used to endorse or promote products derived from
# #        this software without specific prior written permission.
# #
# # THIS SOFTWARE IS PROVIDED BY THE COPYRIGHT HOLDERS AND CONTRIBUTORS "AS IS"
# # AND ANY EXPRESS OR IMPLIED WARRANTIES, INCLUDING, BUT NOT LIMITED TO, THE
# # IMPLIED WARRANTIES OF MERCHANTABILITY AND FITNESS FOR A PARTICULAR PURPOSE
# # ARE DISCLAIMED. IN NO EVENT SHALL THE COPYRIGHT HOLDER OR CONTRIBUTORS BE
# # LIABLE FOR ANY DIRECT, INDIRECT, INCIDENTAL, SPECIAL, EXEMPLARY, OR
# # CONSEQUENTIAL DAMAGES (INCLUDING, BUT NOT LIMITED TO, PROCUREMENT OF
# # SUBSTITUTE GOODS OR SERVICES; LOSS OF USE, DATA, OR PROFITS; OR BUSINESS
# # INTERRUPTION) HOWEVER CAUSED AND ON ANY THEORY OF LIABILITY, WHETHER IN
# # CONTRACT, STRICT LIABILITY, OR TORT (INCLUDING NEGLIGENCE OR OTHERWISE)
# # ARISING IN ANY WAY OUT OF THE USE OF THIS SOFTWARE, EVEN IF ADVISED OF THE
# # POSSIBILITY OF SUCH DAMAGE.
#
# from raysect.optical cimport new_point3d
# from libc.math cimport floor
# cimport cython
#
#
# cdef class VolumeIntegrator:
#     """
#     Base class for integrators in InhomogeneousVolumeEmitter materials.
#
#     The deriving class must implement the integrate() method.
#     """
#
#     cpdef USpectrum integrate(
#             self, USpectrum spectrum, World world, URay ray, Primitive primitive,
#             InhomogeneousVolumeEmitter material, Point3D start_point, Point3D end_point,
#             AffineMatrix3D world_to_primitive, AffineMatrix3D primitive_to_world):
#         """
#         Performs a customised integration of the emission through a volume emitter.
#
#         This is a virtual method and must be implemented in a sub class.
#
#         :param Spectrum spectrum: Spectrum measured so far along ray path. Add your emission
#           to this spectrum, don't override it.
#         :param World world: The world scene-graph.
#         :param Ray ray: The ray being traced.
#         :param Primitive primitive: The geometric primitive to which this material belongs
#           (i.e. a cylinder or a mesh).
#         :param InhomogeneousVolumeEmitter material: The material whose emission needs to be
#           integrated.
#         :param Point3D start_point: The start point for integration in world space.
#         :param Point3D end_point: The end point for integration in world space.
#         :param AffineMatrix3D world_to_primitive: Affine matrix defining the coordinate
#           transform from world space to the primitive's local space.
#         :param AffineMatrix3D primitive_to_world: Affine matrix defining the coordinate
#           transform from the primitive's local space to world space.
#         """
#
#         raise NotImplementedError("Virtual method integrate() has not been implemented.")
#
#
# cdef class NumericalIntegrator(VolumeIntegrator):
#     """
#     A basic implementation of the trapezium integration scheme for volume emitters.
#
#     :param float step: The step size for numerical integration in metres.
#     :param int min_samples: The minimum number of samples to use over integration
#       range (default=5).
#     """
#
#     def __init__(self, float step, int min_samples=5):
#         self._step = step
#         self._min_samples = min_samples
#
#     @property
#     def step(self):
#         return self._step
#
#     @step.setter
#     def step(self, double value):
#         if value <= 0:
#             raise ValueError("Numerical integration step size can not be less than or equal to zero")
#         self._step = value
#
#     @property
#     def min_samples(self):
#         return self._min_samples
#
#     @min_samples.setter
#     def min_samples(self, int value):
#         if value < 2:
#             raise ValueError("At least two samples are required to perform the numerical integration.")
#         self._min_samples = value
#
#     @cython.boundscheck(False)
#     @cython.wraparound(False)
#     @cython.cdivision(True)
#     @cython.initializedcheck(False)
#     cpdef USpectrum integrate(
#             self, USpectrum spectrum, World world, URay ray, Primitive primitive,
#             InhomogeneousVolumeEmitter material, Point3D start_point, Point3D end_point,
#             AffineMatrix3D world_to_primitive, AffineMatrix3D primitive_to_world):
#
#         cdef:
#             Point3D start, end
#             Vector3D integration_direction, ray_direction
#             double length, step, t, c
#             USpectrum emission, emission_previous, temp
#             int intervals, interval, index
#
#         # convert start and end points to local space
#         start = start_point.transform(world_to_primitive)
#         end = end_point.transform(world_to_primitive)
#
#         # obtain local space ray direction and integration length
#         integration_direction = start.vector_to(end)
#         length = integration_direction.get_length()
#
#         # nothing to contribute?
#         if length == 0.0:
#             return spectrum
#
#         integration_direction = integration_direction.normalise()
#         ray_direction = integration_direction.neg()
#
#         # calculate number of complete intervals (samples - 1)
#         intervals = max(self._min_samples - 1, <int> floor(length / self._step))
#
#         # adjust (increase) step size to absorb any remainder and maintain equal interval spacing
#         step = length / intervals
#
#         # create working buffers
#         emission = ray.new_spectrum()
#         emission_previous = ray.new_spectrum()
#
#         # sample point and sanity check as bounds checking is disabled
#         emission_previous = material.emission_function_unpolarised(
#             start, ray_direction, emission_previous, world, ray, primitive, world_to_primitive, primitive_to_world
#         )
#         self._check_dimensions(emission_previous, spectrum.bins)
#
#         # numerical integration
#         c = 0.5 * step
#         for interval in range(0, intervals):
#
#             # calculate location of sample point at the top of the interval
#             t = (interval + 1) * step
#             sample_point = new_point3d(
#                 start.x + t * integration_direction.x,
#                 start.y + t * integration_direction.y,
#                 start.z + t * integration_direction.z
#             )
#
#             # sample point and sanity check as bounds checking is disabled
#             emission = material.emission_function_unpolarised(
#                 sample_point, ray_direction, emission, world, ray, primitive, world_to_primitive, primitive_to_world
#             )
#             self._check_dimensions(emission, spectrum.bins)
#
#             # trapezium rule integration
#             for index in range(spectrum.bins):
#                 spectrum.samples_mv[index] += c * (emission.samples_mv[index] + emission_previous.samples_mv[index])
#
#             # swap buffers and clear the active buffer
#             temp = emission_previous
#             emission_previous = emission
#             emission = temp
#             emission.clear()
#
#         return spectrum
#
#     cdef int _check_dimensions(self, USpectrum spectrum, int bins) except -1:
#         if spectrum.samples.ndim != 1 or spectrum.samples.shape[0] != bins:
#             raise ValueError("Spectrum returned by emission function has the wrong number of samples.")
#
#
# cdef class InhomogeneousVolumeEmitter(NullSurface):
#     """
#     Base class for inhomogeneous volume emitters.
#
#     The integration technique can be changed by the user, but defaults to
#     a basic numerical integration scheme.
#
#     The deriving class must implement the emission_function() method.
#
#     :param VolumeIntegrator integrator: Integration object, defaults to
#       NumericalIntegrator(step=0.01, min_samples=5).
#     """
#
#     def __init__(self, VolumeIntegrator integrator=None):
#         super().__init__()
#         self.integrator = integrator or NumericalIntegrator(step=0.01, min_samples=5)
#         self.importance = 1.0
#
#     cpdef USpectrum evaluate_volume_unpolarised(
#             self, USpectrum spectrum, World world, URay ray, Primitive primitive, Point3D start_point,
#             Point3D end_point, AffineMatrix3D world_to_primitive, AffineMatrix3D primitive_to_world):
#
#         # pass to volume integrator class
#         return self.integrator.integrate(
#             spectrum, world, ray, primitive, self, start_point, end_point,
#             world_to_primitive, primitive_to_world
#         )
#
#     cpdef USpectrum emission_function_unpolarised(
#             self, Point3D point, Vector3D direction, USpectrum spectrum,
#             World world, URay ray, Primitive primitive,
#             AffineMatrix3D world_to_primitive, AffineMatrix3D primitive_to_world):
#         """
#         The emission function for the material at a given sample point.
#
#         This is a virtual method and must be implemented in a sub class.
#
#         :param Point3D point: Requested sample point in local coordinates.
#         :param Vector3D direction: The emission direction in local coordinates.
#         :param Spectrum spectrum: Spectrum measured so far along ray path. Add your emission
#           to this spectrum, don't override it.
#         :param World world: The world scene-graph.
#         :param Ray ray: The ray being traced.
#         :param Primitive primitive: The geometric primitive to which this material belongs
#           (i.e. a cylinder or a mesh).
#         :param AffineMatrix3D world_to_primitive: Affine matrix defining the coordinate
#           transform from world space to the primitive's local space.
#         :param AffineMatrix3D primitive_to_world: Affine matrix defining the coordinate
#           transform from the primitive's local space to world space.
#         """
#
#         raise NotImplementedError("Virtual method emission_function() has not been implemented.")
#
>>>>>>> 63f4f3a3
<|MERGE_RESOLUTION|>--- conflicted
+++ resolved
@@ -1,238 +1,6 @@
-<<<<<<< HEAD
-# cython: language_level=3
-
-# Copyright (c) 2014-2023, Dr Alex Meakins, Raysect Project
-# All rights reserved.
-#
-# Redistribution and use in source and binary forms, with or without
-# modification, are permitted provided that the following conditions are met:
-#
-#     1. Redistributions of source code must retain the above copyright notice,
-#        this list of conditions and the following disclaimer.
-#
-#     2. Redistributions in binary form must reproduce the above copyright
-#        notice, this list of conditions and the following disclaimer in the
-#        documentation and/or other materials provided with the distribution.
-#
-#     3. Neither the name of the Raysect Project nor the names of its
-#        contributors may be used to endorse or promote products derived from
-#        this software without specific prior written permission.
-#
-# THIS SOFTWARE IS PROVIDED BY THE COPYRIGHT HOLDERS AND CONTRIBUTORS "AS IS"
-# AND ANY EXPRESS OR IMPLIED WARRANTIES, INCLUDING, BUT NOT LIMITED TO, THE
-# IMPLIED WARRANTIES OF MERCHANTABILITY AND FITNESS FOR A PARTICULAR PURPOSE
-# ARE DISCLAIMED. IN NO EVENT SHALL THE COPYRIGHT HOLDER OR CONTRIBUTORS BE
-# LIABLE FOR ANY DIRECT, INDIRECT, INCIDENTAL, SPECIAL, EXEMPLARY, OR
-# CONSEQUENTIAL DAMAGES (INCLUDING, BUT NOT LIMITED TO, PROCUREMENT OF
-# SUBSTITUTE GOODS OR SERVICES; LOSS OF USE, DATA, OR PROFITS; OR BUSINESS
-# INTERRUPTION) HOWEVER CAUSED AND ON ANY THEORY OF LIABILITY, WHETHER IN
-# CONTRACT, STRICT LIABILITY, OR TORT (INCLUDING NEGLIGENCE OR OTHERWISE)
-# ARISING IN ANY WAY OUT OF THE USE OF THIS SOFTWARE, EVEN IF ADVISED OF THE
-# POSSIBILITY OF SUCH DAMAGE.
-
-from raysect.optical cimport new_point3d
-from libc.math cimport floor
-cimport cython
-
-
-cdef class VolumeIntegrator:
-    """
-    Base class for integrators in InhomogeneousVolumeEmitter materials.
-
-    The deriving class must implement the integrate() method.
-    """
-
-    cpdef Spectrum integrate(self, Spectrum spectrum, World world, Ray ray, Primitive primitive,
-                             InhomogeneousVolumeEmitter material, Point3D start_point, Point3D end_point,
-                             AffineMatrix3D world_to_primitive, AffineMatrix3D primitive_to_world):
-        """
-        Performs a customised integration of the emission through a volume emitter.
-
-        This is a virtual method and must be implemented in a sub class.
-
-        :param Spectrum spectrum: Spectrum measured so far along ray path. Add your emission
-          to this spectrum, don't override it.
-        :param World world: The world scene-graph.
-        :param Ray ray: The ray being traced.
-        :param Primitive primitive: The geometric primitive to which this material belongs
-          (i.e. a cylinder or a mesh).
-        :param InhomogeneousVolumeEmitter material: The material whose emission needs to be
-          integrated.
-        :param Point3D start_point: The start point for integration in world space.
-        :param Point3D end_point: The end point for integration in world space.
-        :param AffineMatrix3D world_to_primitive: Affine matrix defining the coordinate
-          transform from world space to the primitive's local space.
-        :param AffineMatrix3D primitive_to_world: Affine matrix defining the coordinate
-          transform from the primitive's local space to world space.
-        """
-
-        raise NotImplementedError("Virtual method integrate() has not been implemented.")
-
-
-cdef class NumericalIntegrator(VolumeIntegrator):
-    """
-    A basic implementation of the trapezium integration scheme for volume emitters.
-
-    :param float step: The step size for numerical integration in metres.
-    :param int min_samples: The minimum number of samples to use over integration
-      range (default=5).
-    """
-
-    def __init__(self, float step, int min_samples=5):
-        self._step = step
-        self._min_samples = min_samples
-
-    @property
-    def step(self):
-        return self._step
-
-    @step.setter
-    def step(self, double value):
-        if value <= 0:
-            raise ValueError("Numerical integration step size can not be less than or equal to zero")
-        self._step = value
-
-    @property
-    def min_samples(self):
-        return self._min_samples
-
-    @min_samples.setter
-    def min_samples(self, int value):
-        if value < 2:
-            raise ValueError("At least two samples are required to perform the numerical integration.")
-        self._min_samples = value
-
-    @cython.boundscheck(False)
-    @cython.wraparound(False)
-    @cython.cdivision(True)
-    @cython.initializedcheck(False)
-    cpdef Spectrum integrate(self, Spectrum spectrum, World world, Ray ray, Primitive primitive,
-                             InhomogeneousVolumeEmitter material, Point3D start_point, Point3D end_point,
-                             AffineMatrix3D world_to_primitive, AffineMatrix3D primitive_to_world):
-
-        cdef:
-            Point3D start, end
-            Vector3D integration_direction, ray_direction
-            double length, step, t, c
-            Spectrum emission, emission_previous, temp
-            int intervals, interval, index
-
-        # convert start and end points to local space
-        start = start_point.transform(world_to_primitive)
-        end = end_point.transform(world_to_primitive)
-
-        # obtain local space ray direction and integration length
-        integration_direction = start.vector_to(end)
-        length = integration_direction.get_length()
-
-        # nothing to contribute?
-        if length == 0.0:
-            return spectrum
-
-        integration_direction = integration_direction.normalise()
-        ray_direction = integration_direction.neg()
-
-        # calculate number of complete intervals (samples - 1)
-        intervals = max(self._min_samples - 1, <int> floor(length / self._step))
-
-        # adjust (increase) step size to absorb any remainder and maintain equal interval spacing
-        step = length / intervals
-
-        # create working buffers
-        emission = ray.new_spectrum()
-        emission_previous = ray.new_spectrum()
-
-        # sample point and sanity check as bounds checking is disabled
-        emission_previous = material.emission_function(start, ray_direction, emission_previous, world, ray, primitive, world_to_primitive, primitive_to_world)
-        self._check_dimensions(emission_previous, spectrum.bins)
-
-        # numerical integration
-        c = 0.5 * step
-        for interval in range(0, intervals):
-
-            # calculate location of sample point at the top of the interval
-            t = (interval + 1) * step
-            sample_point = new_point3d(
-                start.x + t * integration_direction.x,
-                start.y + t * integration_direction.y,
-                start.z + t * integration_direction.z
-            )
-
-            # sample point and sanity check as bounds checking is disabled
-            emission = material.emission_function(sample_point, ray_direction, emission, world, ray, primitive, world_to_primitive, primitive_to_world)
-            self._check_dimensions(emission, spectrum.bins)
-
-            # trapezium rule integration
-            for index in range(spectrum.bins):
-                spectrum.samples_mv[index] += c * (emission.samples_mv[index] + emission_previous.samples_mv[index])
-
-            # swap buffers and clear the active buffer
-            temp = emission_previous
-            emission_previous = emission
-            emission = temp
-            emission.clear()
-
-        return spectrum
-
-    cdef int _check_dimensions(self, Spectrum spectrum, int bins) except -1:
-        if spectrum.samples.ndim != 1 or spectrum.samples.shape[0] != bins:
-            raise ValueError("Spectrum returned by emission function has the wrong number of samples.")
-
-
-cdef class InhomogeneousVolumeEmitter(NullSurface):
-    """
-    Base class for inhomogeneous volume emitters.
-
-    The integration technique can be changed by the user, but defaults to
-    a basic numerical integration scheme.
-
-    The deriving class must implement the emission_function() method.
-
-    :param VolumeIntegrator integrator: Integration object, defaults to
-      NumericalIntegrator(step=0.01, min_samples=5).
-    """
-
-    def __init__(self, VolumeIntegrator integrator=None):
-        super().__init__()
-        self.integrator = integrator or NumericalIntegrator(step=0.01, min_samples=5)
-        self.importance = 1.0
-
-    cpdef Spectrum evaluate_volume(self, Spectrum spectrum, World world,
-                                   Ray ray, Primitive primitive,
-                                   Point3D start_point, Point3D end_point,
-                                   AffineMatrix3D world_to_primitive, AffineMatrix3D primitive_to_world):
-
-        # pass to volume integrator class
-        return self.integrator.integrate(spectrum, world, ray, primitive, self, start_point, end_point,
-                                         world_to_primitive, primitive_to_world)
-
-    cpdef Spectrum emission_function(self, Point3D point, Vector3D direction, Spectrum spectrum,
-                                     World world, Ray ray, Primitive primitive,
-                                     AffineMatrix3D world_to_primitive, AffineMatrix3D primitive_to_world):
-        """
-        The emission function for the material at a given sample point.
-
-        This is a virtual method and must be implemented in a sub class.
-
-        :param Point3D point: Requested sample point in local coordinates.
-        :param Vector3D direction: The emission direction in local coordinates.
-        :param Spectrum spectrum: Spectrum measured so far along ray path. Add your emission
-          to this spectrum, don't override it.
-        :param World world: The world scene-graph.
-        :param Ray ray: The ray being traced.
-        :param Primitive primitive: The geometric primitive to which this material belongs
-          (i.e. a cylinder or a mesh).
-        :param AffineMatrix3D world_to_primitive: Affine matrix defining the coordinate
-          transform from world space to the primitive's local space.
-        :param AffineMatrix3D primitive_to_world: Affine matrix defining the coordinate
-          transform from the primitive's local space to world space.
-        """
-
-        raise NotImplementedError("Virtual method emission_function() has not been implemented.")
-=======
 # # cython: language_level=3
 #
-# # Copyright (c) 2014-2020, Dr Alex Meakins, Raysect Project
+# # Copyright (c) 2014-2023, Dr Alex Meakins, Raysect Project
 # # All rights reserved.
 # #
 # # Redistribution and use in source and binary forms, with or without
@@ -370,6 +138,10 @@
 #
 #         # adjust (increase) step size to absorb any remainder and maintain equal interval spacing
 #         step = length / intervals
+# cython: language_level=3
+
+# Copyright (c) 2014-2023, Dr Alex Meakins, Raysect Project
+# All rights reserved.
 #
 #         # create working buffers
 #         emission = ray.new_spectrum()
@@ -468,5 +240,4 @@
 #         """
 #
 #         raise NotImplementedError("Virtual method emission_function() has not been implemented.")
-#
->>>>>>> 63f4f3a3
+#