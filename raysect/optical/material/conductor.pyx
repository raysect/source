--- conflicted
+++ resolved
@@ -31,13 +31,8 @@
 
 from numpy cimport ndarray
 from raysect.core.math.random cimport uniform
-<<<<<<< HEAD
-from raysect.optical cimport Point3D, Normal3D, AffineMatrix3D, Primitive, World, Ray, new_vector3d, Intersection
-from libc.math cimport M_PI, sqrt, fabs, atan, cos, sin
-=======
-from raysect.optical cimport Point3D, Normal3D, AffineMatrix3D, Primitive, World, new_vector3d, Ray
+from raysect.optical cimport Point3D, Normal3D, AffineMatrix3D, Primitive, World, new_vector3d, Ray, Intersection
 from libc.math cimport M_PI, sqrt, fabs, atan, atan2, cos, sin
->>>>>>> 63f4f3a3
 cimport cython
 
 DEF EPSILON = 1e-12
@@ -83,17 +78,11 @@
     @cython.boundscheck(False)
     @cython.wraparound(False)
     @cython.initializedcheck(False)
-<<<<<<< HEAD
-    cpdef Spectrum evaluate_surface(self, World world, Ray ray, Primitive primitive, Point3D hit_point,
-                                    bint exiting, Point3D inside_point, Point3D outside_point,
-                                    Normal3D normal, AffineMatrix3D world_to_primitive, AffineMatrix3D primitive_to_world,
-                                    Intersection intersection):
-=======
     cpdef Spectrum evaluate_surface(
         self, World world, Ray ray, Primitive primitive, Point3D hit_point,
         bint exiting, Point3D inside_point, Point3D outside_point,
-        Normal3D surface_normal, AffineMatrix3D world_to_primitive, AffineMatrix3D primitive_to_world):
->>>>>>> 63f4f3a3
+        Normal3D surface_normal, AffineMatrix3D world_to_primitive, AffineMatrix3D primitive_to_world,
+        Intersection intersection):
 
         cdef:
             double ci
@@ -367,17 +356,11 @@
         )
 
     @cython.cdivision(True)
-<<<<<<< HEAD
-    cpdef Spectrum evaluate_shading(self, World world, Ray ray, Vector3D s_incoming, Vector3D s_outgoing,
-                                    Point3D w_reflection_origin, Point3D w_transmission_origin, bint back_face,
-                                    AffineMatrix3D world_to_surface, AffineMatrix3D surface_to_world,
-                                    Intersection intersection):
-=======
     cpdef Spectrum evaluate_shading(
         self, World world, Ray ray, Vector3D s_in_direction, Vector3D s_out_direction,
         Point3D w_reflection_origin, Point3D w_transmission_origin, bint back_face,
-        AffineMatrix3D world_to_surface, AffineMatrix3D surface_to_world):
->>>>>>> 63f4f3a3
+        AffineMatrix3D world_to_surface, AffineMatrix3D surface_to_world,
+        Intersection intersection):
 
         cdef:
             Vector3D s_half
@@ -405,8 +388,6 @@
         # calculate cosine of angle between incident ray and micro-facet surface normal
         ci = s_in_direction.dot(s_half)
 
-<<<<<<< HEAD
-=======
         # establish polarisation frame for fresnel calculation
         # The Ex component of the Stoke's vector corresponds to the
         # perpendicular (Es) component in the original derivation.
@@ -445,7 +426,6 @@
 
         return spectrum
 
->>>>>>> 63f4f3a3
     @cython.cdivision(True)
     cdef double _d(self, Vector3D s_half):
 
