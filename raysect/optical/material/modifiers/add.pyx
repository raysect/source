<<<<<<< HEAD
# cython: language_level=3

# Copyright (c) 2014-2023, Dr Alex Meakins, Raysect Project
# All rights reserved.
#
# Redistribution and use in source and binary forms, with or without
# modification, are permitted provided that the following conditions are met:
#
#     1. Redistributions of source code must retain the above copyright notice,
#        this list of conditions and the following disclaimer.
#
#     2. Redistributions in binary form must reproduce the above copyright
#        notice, this list of conditions and the following disclaimer in the
#        documentation and/or other materials provided with the distribution.
#
#     3. Neither the name of the Raysect Project nor the names of its
#        contributors may be used to endorse or promote products derived from
#        this software without specific prior written permission.
#
# THIS SOFTWARE IS PROVIDED BY THE COPYRIGHT HOLDERS AND CONTRIBUTORS "AS IS"
# AND ANY EXPRESS OR IMPLIED WARRANTIES, INCLUDING, BUT NOT LIMITED TO, THE
# IMPLIED WARRANTIES OF MERCHANTABILITY AND FITNESS FOR A PARTICULAR PURPOSE
# ARE DISCLAIMED. IN NO EVENT SHALL THE COPYRIGHT HOLDER OR CONTRIBUTORS BE
# LIABLE FOR ANY DIRECT, INDIRECT, INCIDENTAL, SPECIAL, EXEMPLARY, OR
# CONSEQUENTIAL DAMAGES (INCLUDING, BUT NOT LIMITED TO, PROCUREMENT OF
# SUBSTITUTE GOODS OR SERVICES; LOSS OF USE, DATA, OR PROFITS; OR BUSINESS
# INTERRUPTION) HOWEVER CAUSED AND ON ANY THEORY OF LIABILITY, WHETHER IN
# CONTRACT, STRICT LIABILITY, OR TORT (INCLUDING NEGLIGENCE OR OTHERWISE)
# ARISING IN ANY WAY OUT OF THE USE OF THIS SOFTWARE, EVEN IF ADVISED OF THE
# POSSIBILITY OF SUCH DAMAGE.

from raysect.optical cimport Point3D, Normal3D, AffineMatrix3D, Primitive, World, Ray, Spectrum, Intersection
from raysect.optical.material cimport Material


cdef class Add(Material):
    """
    Adds the response of two materials.

    This modifier is used to sum together the behaviours of two different
    materials. The surface response is the simple sum of the two surface
    material responses. The volume response is more nuanced. The volume method
    of material 1 is applied first, followed by the volume method of material
    2. Depending on the choice of volume material, this may result in a simple
    summation or a more complex interaction.

    The Add modifier should be used with caution, it is possible to produce
    unphysical material combinations that violate energy conservation. It is
    the responsibility of the user to ensure the material combination is
    physically valid.

    By default both the volume and surface responses are combined. This may be
    configured with the surface_only and volume_only parameters. If summation
    is disabled the response from material 1 is returned.

    Add can be used to introduce a surface emission component to a non-emitting
    surface. For example, A hot metal surface can be approximated by adding a
    black body emitter to a metal material:

        material = Add(
            Iron(),
            UniformSurfaceEmitter(BlackBody(800)),
            surface_only=True
        )

    Combining volumes is more complex and must only be used with materials that
    are mathematically commutative, for example two volume emitters or two
    absorbing volumes.

    :param m1: The first material.
    :param m2: The second material.
    :param surface_only: Only blend the surface response (default=False).
    :param volume_only: Only blend the volume response (default=False).
    """

    cdef:
        Material m1, m2
        bint surface_only, volume_only

    def __init__(self, Material m1 not None, Material m2 not None, bint surface_only=False, bint volume_only=False):

        super().__init__()

        if surface_only and volume_only:
            raise ValueError("Surface only and volume only cannot be enabled at the same time.")

        self.m1 = m1
        self.m2 = m2

        # ensure the highest importance is passed through
        self.importance = max(m1.importance, m2.importance)

        self.surface_only = surface_only
        self.volume_only = volume_only

    cpdef Spectrum evaluate_surface(self, World world, Ray ray, Primitive primitive, Point3D hit_point,
                                    bint exiting, Point3D inside_point, Point3D outside_point,
                                    Normal3D normal, AffineMatrix3D world_to_primitive, AffineMatrix3D primitive_to_world,
                                    Intersection intersection):

        cdef Spectrum s1, s2

        # sample material 1
        s1 = self.m1.evaluate_surface(world, ray, primitive, hit_point, exiting, inside_point, outside_point, normal, world_to_primitive, primitive_to_world, intersection)
        if self.volume_only:
            return s1

        # sample material 2
        s2 = self.m2.evaluate_surface(world, ray, primitive, hit_point, exiting, inside_point, outside_point, normal, world_to_primitive, primitive_to_world, intersection)

        # combine
        s1.add_spectrum(s2)
        return s1

    cpdef Spectrum evaluate_volume(self, Spectrum spectrum, World world,
                                   Ray ray, Primitive primitive,
                                   Point3D start_point, Point3D end_point,
                                   AffineMatrix3D to_local, AffineMatrix3D to_world):

        # sample material 1
        self.m1.evaluate_volume(spectrum, world, ray, primitive, start_point, end_point, to_local, to_world)
        if self.surface_only:
            return spectrum

        # sample material 2
        self.m2.evaluate_volume(spectrum, world, ray, primitive, start_point, end_point, to_local, to_world)
        return spectrum
=======
# # cython: language_level=3
#
# # Copyright (c) 2014-2020, Dr Alex Meakins, Raysect Project
# # All rights reserved.
# #
# # Redistribution and use in source and binary forms, with or without
# # modification, are permitted provided that the following conditions are met:
# #
# #     1. Redistributions of source code must retain the above copyright notice,
# #        this list of conditions and the following disclaimer.
# #
# #     2. Redistributions in binary form must reproduce the above copyright
# #        notice, this list of conditions and the following disclaimer in the
# #        documentation and/or other materials provided with the distribution.
# #
# #     3. Neither the name of the Raysect Project nor the names of its
# #        contributors may be used to endorse or promote products derived from
# #        this software without specific prior written permission.
# #
# # THIS SOFTWARE IS PROVIDED BY THE COPYRIGHT HOLDERS AND CONTRIBUTORS "AS IS"
# # AND ANY EXPRESS OR IMPLIED WARRANTIES, INCLUDING, BUT NOT LIMITED TO, THE
# # IMPLIED WARRANTIES OF MERCHANTABILITY AND FITNESS FOR A PARTICULAR PURPOSE
# # ARE DISCLAIMED. IN NO EVENT SHALL THE COPYRIGHT HOLDER OR CONTRIBUTORS BE
# # LIABLE FOR ANY DIRECT, INDIRECT, INCIDENTAL, SPECIAL, EXEMPLARY, OR
# # CONSEQUENTIAL DAMAGES (INCLUDING, BUT NOT LIMITED TO, PROCUREMENT OF
# # SUBSTITUTE GOODS OR SERVICES; LOSS OF USE, DATA, OR PROFITS; OR BUSINESS
# # INTERRUPTION) HOWEVER CAUSED AND ON ANY THEORY OF LIABILITY, WHETHER IN
# # CONTRACT, STRICT LIABILITY, OR TORT (INCLUDING NEGLIGENCE OR OTHERWISE)
# # ARISING IN ANY WAY OUT OF THE USE OF THIS SOFTWARE, EVEN IF ADVISED OF THE
# # POSSIBILITY OF SUCH DAMAGE.
#
# # TODO: POLARISATION
#
# from raysect.optical cimport Point3D, Normal3D, AffineMatrix3D, Primitive, World
# from raysect.optical.material cimport Material
#
#
# cdef class Add(Material):
#     """
#     Adds the response of two materials.
#
#     This modifier is used to sum together the behaviours of two different
#     materials. The surface response is the simple sum of the two surface
#     material responses. The volume response is more nuanced. The volume method
#     of material 1 is applied first, followed by the volume method of material
#     2. Depending on the choice of volume material, this may result in a simple
#     summation or a more complex interaction.
#
#     The Add modifier should be used with caution, it is possible to produce
#     unphysical material combinations that violate energy conservation. It is
#     the responsibility of the user to ensure the material combination is
#     physically valid.
#
#     By default both the volume and surface responses are combined. This may be
#     configured with the surface_only and volume_only parameters. If summation
#     is disabled the response from material 1 is returned.
#
#     Add can be used to introduce a surface emission component to a non-emitting
#     surface. For example, A hot metal surface can be approximated by adding a
#     black body emitter to a metal material:
#
#         material = Add(
#             Iron(),
#             UniformSurfaceEmitter(BlackBody(800)),
#             surface_only=True
#         )
#
#     Combining volumes is more complex and must only be used with materials that
#     are mathematically commutative, for example two volume emitters or two
#     absorbing volumes.
#
#     :param m1: The first material.
#     :param m2: The second material.
#     :param surface_only: Only blend the surface response (default=False).
#     :param volume_only: Only blend the volume response (default=False).
#     """
#
#     cdef:
#         Material m1, m2
#         bint surface_only, volume_only
#
#     def __init__(self, Material m1 not None, Material m2 not None, bint surface_only=False, bint volume_only=False):
#
#         super().__init__()
#
#         if surface_only and volume_only:
#             raise ValueError("Surface only and volume only cannot be enabled at the same time.")
#
#         self.m1 = m1
#         self.m2 = m2
#
#         # ensure the highest importance is passed through
#         self.importance = max(m1.importance, m2.importance)
#
#         self.surface_only = surface_only
#         self.volume_only = volume_only
#
#     cpdef USpectrum evaluate_surface_unpolarised(
#         self, World world, URay ray, Primitive primitive, Point3D hit_point,
#         bint exiting, Point3D inside_point, Point3D outside_point,
#         Normal3D normal, AffineMatrix3D world_to_primitive, AffineMatrix3D primitive_to_world):
#
#         cdef USpectrum s1, s2
#
#         # sample material 1
#         s1 = self.m1.evaluate_surface_unpolarised(
#             world, ray, primitive, hit_point, exiting, inside_point, outside_point,
#             normal, world_to_primitive, primitive_to_world
#         )
#         if self.volume_only:
#             return s1
#
#         # sample material 2
#         s2 = self.m2.evaluate_surface_unpolarised(
#             world, ray, primitive, hit_point, exiting, inside_point, outside_point,
#             normal, world_to_primitive, primitive_to_world
#         )
#
#         # combine
#         s1.add_spectrum(s2)
#         return s1
#
#     cpdef USpectrum evaluate_volume_unpolarised(
#         self, USpectrum spectrum, World world, URay ray, Primitive primitive, Point3D start_point,
#         Point3D end_point, AffineMatrix3D to_local, AffineMatrix3D to_world):
#
#         # sample material 1
#         self.m1.evaluate_volume_unpolarised(
#             spectrum, world, ray, primitive, start_point, end_point, to_local, to_world
#         )
#         if self.surface_only:
#             return spectrum
#
#         # sample material 2
#         self.m2.evaluate_volume_unpolarised(
#             spectrum, world, ray, primitive, start_point, end_point, to_local, to_world
#         )
#         return spectrum
>>>>>>> 63f4f3a3
<|MERGE_RESOLUTION|>--- conflicted
+++ resolved
@@ -1,135 +1,6 @@
-<<<<<<< HEAD
-# cython: language_level=3
-
-# Copyright (c) 2014-2023, Dr Alex Meakins, Raysect Project
-# All rights reserved.
-#
-# Redistribution and use in source and binary forms, with or without
-# modification, are permitted provided that the following conditions are met:
-#
-#     1. Redistributions of source code must retain the above copyright notice,
-#        this list of conditions and the following disclaimer.
-#
-#     2. Redistributions in binary form must reproduce the above copyright
-#        notice, this list of conditions and the following disclaimer in the
-#        documentation and/or other materials provided with the distribution.
-#
-#     3. Neither the name of the Raysect Project nor the names of its
-#        contributors may be used to endorse or promote products derived from
-#        this software without specific prior written permission.
-#
-# THIS SOFTWARE IS PROVIDED BY THE COPYRIGHT HOLDERS AND CONTRIBUTORS "AS IS"
-# AND ANY EXPRESS OR IMPLIED WARRANTIES, INCLUDING, BUT NOT LIMITED TO, THE
-# IMPLIED WARRANTIES OF MERCHANTABILITY AND FITNESS FOR A PARTICULAR PURPOSE
-# ARE DISCLAIMED. IN NO EVENT SHALL THE COPYRIGHT HOLDER OR CONTRIBUTORS BE
-# LIABLE FOR ANY DIRECT, INDIRECT, INCIDENTAL, SPECIAL, EXEMPLARY, OR
-# CONSEQUENTIAL DAMAGES (INCLUDING, BUT NOT LIMITED TO, PROCUREMENT OF
-# SUBSTITUTE GOODS OR SERVICES; LOSS OF USE, DATA, OR PROFITS; OR BUSINESS
-# INTERRUPTION) HOWEVER CAUSED AND ON ANY THEORY OF LIABILITY, WHETHER IN
-# CONTRACT, STRICT LIABILITY, OR TORT (INCLUDING NEGLIGENCE OR OTHERWISE)
-# ARISING IN ANY WAY OUT OF THE USE OF THIS SOFTWARE, EVEN IF ADVISED OF THE
-# POSSIBILITY OF SUCH DAMAGE.
-
-from raysect.optical cimport Point3D, Normal3D, AffineMatrix3D, Primitive, World, Ray, Spectrum, Intersection
-from raysect.optical.material cimport Material
-
-
-cdef class Add(Material):
-    """
-    Adds the response of two materials.
-
-    This modifier is used to sum together the behaviours of two different
-    materials. The surface response is the simple sum of the two surface
-    material responses. The volume response is more nuanced. The volume method
-    of material 1 is applied first, followed by the volume method of material
-    2. Depending on the choice of volume material, this may result in a simple
-    summation or a more complex interaction.
-
-    The Add modifier should be used with caution, it is possible to produce
-    unphysical material combinations that violate energy conservation. It is
-    the responsibility of the user to ensure the material combination is
-    physically valid.
-
-    By default both the volume and surface responses are combined. This may be
-    configured with the surface_only and volume_only parameters. If summation
-    is disabled the response from material 1 is returned.
-
-    Add can be used to introduce a surface emission component to a non-emitting
-    surface. For example, A hot metal surface can be approximated by adding a
-    black body emitter to a metal material:
-
-        material = Add(
-            Iron(),
-            UniformSurfaceEmitter(BlackBody(800)),
-            surface_only=True
-        )
-
-    Combining volumes is more complex and must only be used with materials that
-    are mathematically commutative, for example two volume emitters or two
-    absorbing volumes.
-
-    :param m1: The first material.
-    :param m2: The second material.
-    :param surface_only: Only blend the surface response (default=False).
-    :param volume_only: Only blend the volume response (default=False).
-    """
-
-    cdef:
-        Material m1, m2
-        bint surface_only, volume_only
-
-    def __init__(self, Material m1 not None, Material m2 not None, bint surface_only=False, bint volume_only=False):
-
-        super().__init__()
-
-        if surface_only and volume_only:
-            raise ValueError("Surface only and volume only cannot be enabled at the same time.")
-
-        self.m1 = m1
-        self.m2 = m2
-
-        # ensure the highest importance is passed through
-        self.importance = max(m1.importance, m2.importance)
-
-        self.surface_only = surface_only
-        self.volume_only = volume_only
-
-    cpdef Spectrum evaluate_surface(self, World world, Ray ray, Primitive primitive, Point3D hit_point,
-                                    bint exiting, Point3D inside_point, Point3D outside_point,
-                                    Normal3D normal, AffineMatrix3D world_to_primitive, AffineMatrix3D primitive_to_world,
-                                    Intersection intersection):
-
-        cdef Spectrum s1, s2
-
-        # sample material 1
-        s1 = self.m1.evaluate_surface(world, ray, primitive, hit_point, exiting, inside_point, outside_point, normal, world_to_primitive, primitive_to_world, intersection)
-        if self.volume_only:
-            return s1
-
-        # sample material 2
-        s2 = self.m2.evaluate_surface(world, ray, primitive, hit_point, exiting, inside_point, outside_point, normal, world_to_primitive, primitive_to_world, intersection)
-
-        # combine
-        s1.add_spectrum(s2)
-        return s1
-
-    cpdef Spectrum evaluate_volume(self, Spectrum spectrum, World world,
-                                   Ray ray, Primitive primitive,
-                                   Point3D start_point, Point3D end_point,
-                                   AffineMatrix3D to_local, AffineMatrix3D to_world):
-
-        # sample material 1
-        self.m1.evaluate_volume(spectrum, world, ray, primitive, start_point, end_point, to_local, to_world)
-        if self.surface_only:
-            return spectrum
-
-        # sample material 2
-        self.m2.evaluate_volume(spectrum, world, ray, primitive, start_point, end_point, to_local, to_world)
-        return spectrum
-=======
 # # cython: language_level=3
 #
-# # Copyright (c) 2014-2020, Dr Alex Meakins, Raysect Project
+# # Copyright (c) 2014-2023, Dr Alex Meakins, Raysect Project
 # # All rights reserved.
 # #
 # # Redistribution and use in source and binary forms, with or without
@@ -264,5 +135,4 @@
 #         self.m2.evaluate_volume_unpolarised(
 #             spectrum, world, ray, primitive, start_point, end_point, to_local, to_world
 #         )
-#         return spectrum
->>>>>>> 63f4f3a3
+#         return spectrum