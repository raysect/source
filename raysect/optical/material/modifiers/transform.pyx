# cython: language_level=3

# Copyright (c) 2014-2023, Dr Alex Meakins, Raysect Project
# All rights reserved.
#
# Redistribution and use in source and binary forms, with or without
# modification, are permitted provided that the following conditions are met:
#
#     1. Redistributions of source code must retain the above copyright notice,
#        this list of conditions and the following disclaimer.
#
#     2. Redistributions in binary form must reproduce the above copyright
#        notice, this list of conditions and the following disclaimer in the
#        documentation and/or other materials provided with the distribution.
#
#     3. Neither the name of the Raysect Project nor the names of its
#        contributors may be used to endorse or promote products derived from
#        this software without specific prior written permission.
#
# THIS SOFTWARE IS PROVIDED BY THE COPYRIGHT HOLDERS AND CONTRIBUTORS "AS IS"
# AND ANY EXPRESS OR IMPLIED WARRANTIES, INCLUDING, BUT NOT LIMITED TO, THE
# IMPLIED WARRANTIES OF MERCHANTABILITY AND FITNESS FOR A PARTICULAR PURPOSE
# ARE DISCLAIMED. IN NO EVENT SHALL THE COPYRIGHT HOLDER OR CONTRIBUTORS BE
# LIABLE FOR ANY DIRECT, INDIRECT, INCIDENTAL, SPECIAL, EXEMPLARY, OR
# CONSEQUENTIAL DAMAGES (INCLUDING, BUT NOT LIMITED TO, PROCUREMENT OF
# SUBSTITUTE GOODS OR SERVICES; LOSS OF USE, DATA, OR PROFITS; OR BUSINESS
# INTERRUPTION) HOWEVER CAUSED AND ON ANY THEORY OF LIABILITY, WHETHER IN
# CONTRACT, STRICT LIABILITY, OR TORT (INCLUDING NEGLIGENCE OR OTHERWISE)
# ARISING IN ANY WAY OUT OF THE USE OF THIS SOFTWARE, EVEN IF ADVISED OF THE
# POSSIBILITY OF SUCH DAMAGE.

from raysect.optical cimport Point3D, Normal3D, AffineMatrix3D, Primitive, World, Ray, Spectrum, Intersection
from raysect.optical.material cimport Material


cdef class VolumeTransform(Material):
    """
    Translate/rotate the volume material relative to the primitive.

    Applies an affine transform to the start and end points of the volume
    response calculation. This modifier is intended for use with volume
    texture materials, allowing them to be translated/rotated.

    As a modifier material, it takes another material (the base material) as an
    argument. Using a supplied an affine transform, this material will modify
    the start and end coordinate of the volume integration.

    :param material: The base material.
    :param transform: An affine transform.
    """

    cdef:
        Material _material
        AffineMatrix3D _transform, _transform_inv

    def __init__(self, Material material not None, AffineMatrix3D transform=None):

        super().__init__()

        self.material = material
        self.transform = transform or AffineMatrix3D()

    @property
    def material(self):
        return self._material

    @material.setter
    def material(self, Material m not None):
        self._material = m

    @property
    def transform(self):
        return

    @transform.setter
    def transform(self, AffineMatrix3D m not None):
        self._transform = m
        self._transform_inv = m.inverse()

<<<<<<< HEAD
    cpdef Spectrum evaluate_surface(self, World world, Ray ray, Primitive primitive, Point3D hit_point,
                                    bint exiting, Point3D inside_point, Point3D outside_point,
                                    Normal3D normal, AffineMatrix3D world_to_primitive, AffineMatrix3D primitive_to_world,
                                    Intersection intersection):

        return self.material.evaluate_surface(world, ray, primitive, hit_point, exiting, inside_point, outside_point,
                                              normal, world_to_primitive, primitive_to_world, intersection)
=======
    cpdef Spectrum evaluate_surface(
            self, World world, Ray ray, Primitive primitive, Point3D hit_point,
            bint exiting, Point3D inside_point, Point3D outside_point,
            Normal3D normal, AffineMatrix3D world_to_primitive, AffineMatrix3D primitive_to_world):

        return self.material.evaluate_surface(
            world, ray, primitive, hit_point, exiting, inside_point, outside_point,
            normal, world_to_primitive, primitive_to_world
        )
>>>>>>> 63f4f3a3

    cpdef Spectrum evaluate_volume(
            self, Spectrum spectrum, World world, Ray ray, Primitive primitive, Point3D start_point,
            Point3D end_point, AffineMatrix3D world_to_primitive, AffineMatrix3D primitive_to_world):

        cdef AffineMatrix3D m = primitive_to_world.mul(self._transform_inv.mul(world_to_primitive))
        start_point = start_point.transform(m)
        end_point = end_point.transform(m)
        return self.material.evaluate_volume(
            spectrum, world, ray, primitive, start_point, end_point,
            world_to_primitive, primitive_to_world
        )<|MERGE_RESOLUTION|>--- conflicted
+++ resolved
@@ -77,25 +77,16 @@
         self._transform = m
         self._transform_inv = m.inverse()
 
-<<<<<<< HEAD
-    cpdef Spectrum evaluate_surface(self, World world, Ray ray, Primitive primitive, Point3D hit_point,
-                                    bint exiting, Point3D inside_point, Point3D outside_point,
-                                    Normal3D normal, AffineMatrix3D world_to_primitive, AffineMatrix3D primitive_to_world,
-                                    Intersection intersection):
-
-        return self.material.evaluate_surface(world, ray, primitive, hit_point, exiting, inside_point, outside_point,
-                                              normal, world_to_primitive, primitive_to_world, intersection)
-=======
     cpdef Spectrum evaluate_surface(
             self, World world, Ray ray, Primitive primitive, Point3D hit_point,
             bint exiting, Point3D inside_point, Point3D outside_point,
-            Normal3D normal, AffineMatrix3D world_to_primitive, AffineMatrix3D primitive_to_world):
+            Normal3D normal, AffineMatrix3D world_to_primitive, AffineMatrix3D primitive_to_world,
+            intersection):
 
         return self.material.evaluate_surface(
             world, ray, primitive, hit_point, exiting, inside_point, outside_point,
-            normal, world_to_primitive, primitive_to_world
+            normal, world_to_primitive, primitive_to_world, intersection
         )
->>>>>>> 63f4f3a3
 
     cpdef Spectrum evaluate_volume(
             self, Spectrum spectrum, World world, Ray ray, Primitive primitive, Point3D start_point,
